--- conflicted
+++ resolved
@@ -98,19 +98,14 @@
             tf.write(b'Temporary file contents\n')
             name = tf.name
             self.assertTrue(self.fs.Exists(tf.name))
-<<<<<<< HEAD
-        
-    @unittest.skipIf(sys.version_info < (3,0), "TemporaryDirectory showed up in 3")
+
+    @unittest.skipIf(sys.version_info < (3,0), "TemporaryDirectory new in Python3")
     def test_tempdirectory(self):
         '''Fake TemporaryDirectory class is bound'''
         with tempfile.TemporaryDirectory() as td:
             with open('%s/fake_file.txt' % td, 'w') as f:
                 self.assertTrue(self.fs.Exists(td))
-                
-                      
-=======
 
 
->>>>>>> 2b394848
 if __name__ == "__main__":
     unittest.main()