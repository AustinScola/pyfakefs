--- conflicted
+++ resolved
@@ -3250,7 +3250,33 @@
     self.assertTrue(self.filesystem.Exists('?foo?bar?xyzzy?plugh'))
 
 
-<<<<<<< HEAD
+class DriveLetterSupportTest(TestCase):
+  def setUp(self):
+    self.filesystem = fake_filesystem.FakeFilesystem(path_separator='/')
+    self.filesystem.supports_drive_letter = True
+
+  def testInitialValue(self):
+    filesystem = fake_filesystem.FakeFilesystem()
+    if self.is_windows:
+      self.assertTrue(filesystem.supports_drive_letter)
+    else:
+      self.assertFalse(filesystem.supports_drive_letter)
+
+  def testCollapsePath(self):
+    self.assertEqual('c:/foo/bar', self.filesystem.CollapsePath('c://foo//bar'))
+
+  def testNormalizePath(self):
+    self.assertEqual('c:/foo/bar', self.filesystem.NormalizePath('c:/foo//bar'))
+    self.filesystem.cwd = 'c:/foo'
+    self.assertEqual('c:/foo/bar', self.filesystem.NormalizePath('bar'))
+
+  def testSplitPath(self):
+    self.assertEqual(('c:/foo', 'bar'), self.filesystem.SplitPath('c:/foo/bar'))
+
+  def testCharactersBeforeRootIgnoredInJoinPaths(self):
+    self.assertEqual('c:/d', self.filesystem.JoinPaths('b', 'c:', 'd'))
+
+
 class DiskSpaceTest(TestCase):
   def setUp(self):
     self.filesystem = fake_filesystem.FakeFilesystem(path_separator='/', total_size=1024)
@@ -3310,33 +3336,6 @@
     self.assertRaises(IOError, lambda: file_object.SetLargeFileSize(2000))
     self.assertRaises(IOError, lambda: file_object.SetContents('a'*1500))
 
-=======
-class DriveLetterSupportTest(TestCase):
-  def setUp(self):
-    self.filesystem = fake_filesystem.FakeFilesystem(path_separator='/')
-    self.filesystem.supports_drive_letter = True
-
-  def testInitialValue(self):
-    filesystem = fake_filesystem.FakeFilesystem()
-    if self.is_windows:
-      self.assertTrue(filesystem.supports_drive_letter)
-    else:
-      self.assertFalse(filesystem.supports_drive_letter)
-
-  def testCollapsePath(self):
-    self.assertEqual('c:/foo/bar', self.filesystem.CollapsePath('c://foo//bar'))
-
-  def testNormalizePath(self):
-    self.assertEqual('c:/foo/bar', self.filesystem.NormalizePath('c:/foo//bar'))
-    self.filesystem.cwd = 'c:/foo'
-    self.assertEqual('c:/foo/bar', self.filesystem.NormalizePath('bar'))
-
-  def testSplitPath(self):
-    self.assertEqual(('c:/foo', 'bar'), self.filesystem.SplitPath('c:/foo/bar'))
-
-  def testCharactersBeforeRootIgnoredInJoinPaths(self):
-    self.assertEqual('c:/d', self.filesystem.JoinPaths('b', 'c:', 'd'))
->>>>>>> 5839188b
 
 if __name__ == '__main__':
   unittest.main()